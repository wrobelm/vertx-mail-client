--- conflicted
+++ resolved
@@ -2,19 +2,15 @@
 
 import io.vertx.core.logging.Logger;
 import io.vertx.core.logging.LoggerFactory;
-<<<<<<< HEAD
 import io.vertx.ext.unit.TestContext;
 import io.vertx.ext.unit.junit.VertxUnitRunner;
-
-=======
->>>>>>> d3dcb47a
 import org.junit.Test;
 import org.junit.runner.RunWith;
 
 /**
  * this test uses a message that exceeds the SIZE limit of the smtp server (uses the mockup server that just plays a
  * file)
- * 
+ *
  * @author <a href="http://oss.lehmann.cx/">Alexander Lehmann</a>
  */
 @RunWith(VertxUnitRunner.class)
