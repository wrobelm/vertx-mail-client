--- conflicted
+++ resolved
@@ -138,26 +138,14 @@
     username = config.getString("username");
     password = config.getString("password");
     ssl = config.getBoolean("ssl", false);
-<<<<<<< HEAD
-    trustAll = config.getBoolean("trustall", false);
-    keyStore = config.getString("key_store");
-    keyStorePassword = config.getString("key_store_password");
-    authMethods = config.getString("auth_methods");
-    ownHostname = config.getString("own_hostname");
-    maxPoolSize = config.getInteger("max_pool_size", DEFAULT_MAX_POOL_SIZE);
-    keepAlive = config.getBoolean("keep_alive", true);
-    allowRcptErrors = config.getBoolean("allow_rcpt_errors", false);
-=======
     trustAll = config.getBoolean("trustAll", false);
     keyStore = config.getString("keyStore");
     keyStorePassword = config.getString("keyStorePassword");
     authMethods = config.getString("authMethods");
     ownHostname = config.getString("ownHostname");
     maxPoolSize = config.getInteger("maxPoolSize", DEFAULT_MAX_POOL_SIZE);
-    idleTimeout = config.getInteger("idleTimeout", DEFAULT_IDLE_TIMEOUT);
     keepAlive = config.getBoolean("keepAlive", true);
     allowRcptErrors = config.getBoolean("allowRcptErrors", false);
->>>>>>> 44ba3eec
   }
 
   /**
@@ -528,12 +516,7 @@
     if (ownHostname != null) {
       json.put("ownHostname", ownHostname);
     }
-<<<<<<< HEAD
-    json.put("max_pool_size", maxPoolSize);
-=======
     json.put("maxPoolSize", maxPoolSize);
-    json.put("idleTimeout", idleTimeout);
->>>>>>> 44ba3eec
     if (!keepAlive) {
       json.put("keepAlive", keepAlive);
     }
